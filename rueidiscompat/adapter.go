package rueidiscompat

import (
	"context"
	"fmt"
	"strconv"
	"strings"
	"time"

	"github.com/rueian/rueidis"
	"github.com/rueian/rueidis/internal/cmds"
)

type Cmdable interface {
	Echo(ctx context.Context, message string) *StringCmd
	Ping(ctx context.Context, message string) *StatusCmd
	Quit(ctx context.Context) *StatusCmd
	Del(ctx context.Context, keys ...string) *IntCmd
	Unlink(ctx context.Context, keys ...string) *IntCmd
	Dump(ctx context.Context, key string) *StringCmd
	Exists(ctx context.Context, keys ...string) *IntCmd
	Expire(ctx context.Context, key string, seconds time.Duration) *BoolCmd
	ExpireAt(ctx context.Context, key string, timestamp time.Time) *BoolCmd
	ExpireNX(ctx context.Context, key string, seconds time.Duration) *BoolCmd
	ExpireXX(ctx context.Context, key string, seconds time.Duration) *BoolCmd
	ExpireGT(ctx context.Context, key string, seconds time.Duration) *BoolCmd
	ExpireLT(ctx context.Context, key string, seconds time.Duration) *BoolCmd
	Keys(ctx context.Context, pattern string) *StringSliceCmd
	Migrate(ctx context.Context, host string, port int64, key bool, db int64, timeout time.Duration) *StatusCmd
	Move(ctx context.Context, key string, db int64) *BoolCmd
	ObjectRefCount(ctx context.Context, key string) *IntCmd
	ObjectEncoding(ctx context.Context, key string) *StringCmd
	ObjectIdleTime(ctx context.Context, key string) *IntCmd
	Persist(ctx context.Context, key string) *BoolCmd
	PExpire(ctx context.Context, key string, milliseconds time.Duration) *BoolCmd
	PExpireAt(ctx context.Context, key string, millisecondsTimestamp time.Time) *BoolCmd
	PTTL(ctx context.Context, key string) *IntCmd
	RandomKey(ctx context.Context) *StringCmd
	Rename(ctx context.Context, key, newkey string) *StatusCmd
	RenameNX(ctx context.Context, key, newkey string) *BoolCmd
	Restore(ctx context.Context, key string, ttl time.Duration, serializedValue string) *StatusCmd
	RestoreReplace(ctx context.Context, key string, ttl time.Duration, serializedValue string) *StatusCmd
	Sort(ctx context.Context, key string, sort Sort) *StringSliceCmd
	SortStore(ctx context.Context, key, store string, sort Sort) *IntCmd
	Touch(ctx context.Context, keys ...string) *IntCmd
	TTL(ctx context.Context, key string) *IntCmd
	Type(ctx context.Context, key string) *StatusCmd
	Append(ctx context.Context, key, value string) *IntCmd
	Decr(ctx context.Context, key string) *IntCmd
	DecrBy(ctx context.Context, key string, decrement int64) *IntCmd
	Get(ctx context.Context, key string) *StringCmd
	GetRange(ctx context.Context, key string, start, end int64) *StringCmd
	GetSet(ctx context.Context, key, value string) *StringCmd
	GetEx(ctx context.Context, key string, seconds time.Duration) *StringCmd
	GetDel(ctx context.Context, key string) *StringCmd
	Incr(ctx context.Context, key string) *IntCmd
	IncrBy(ctx context.Context, key string, increment int64) *IntCmd
	IncrByFloat(ctx context.Context, key string, increment float64) *FloatCmd
	MGet(ctx context.Context, keys ...string) *SliceCmd
	MSet(ctx context.Context, keys []string, values []string) *StatusCmd
	MSetNX(ctx context.Context, keys []string, values []string) *BoolCmd
	Set(ctx context.Context, key string, value string, expiration time.Duration) *StatusCmd
	SetArgs(ctx context.Context, key string, value string, a SetArgs) *StatusCmd
	SetEx(ctx context.Context, key string, value string, expiration time.Duration) *StatusCmd
	SetNX(ctx context.Context, key string, value string) *BoolCmd
	SetXX(ctx context.Context, key string, value string, expiration time.Duration) *BoolCmd
	SetRange(ctx context.Context, key string, offset int64, value string) *IntCmd
	StrLen(ctx context.Context, key string) *IntCmd
	Copy(ctx context.Context, source string, destination string, db int64, replace bool) *IntCmd

	GetBit(ctx context.Context, key string, offset int64) *IntCmd
	SetBit(ctx context.Context, key string, offset int64, value int64) *IntCmd
	BitCount(ctx context.Context, key string, bitCount BitCount) *IntCmd
	BitOpAnd(ctx context.Context, destKey string, keys ...string) *IntCmd
	BitOpOr(ctx context.Context, destKey string, keys ...string) *IntCmd
	BitOpXor(ctx context.Context, destKey string, keys ...string) *IntCmd
	BitOpNot(ctx context.Context, destKey string, key string) *IntCmd
	BitPos(ctx context.Context, key string, bit int64, bitPos BitPos) *IntCmd
	BitField(ctx context.Context, key string, bitField []BitField) *IntSliceCmd

	Scan(ctx context.Context, cursor uint64, match string, count int64) *ScanCmd
	ScanType(ctx context.Context, cursor uint64, match string, count int64, keyType string) *ScanCmd
	SScan(ctx context.Context, key string, cursor uint64, match string, count int64) *ScanCmd
	HScan(ctx context.Context, key string, cursor uint64, match string, count int64) *ScanCmd
	ZScan(ctx context.Context, key string, cursor uint64, match string, count int64) *ScanCmd

	HDel(ctx context.Context, key string, fields ...string) *IntCmd
	HExists(ctx context.Context, key, field string) *BoolCmd
	HGet(ctx context.Context, key, field string) *StringCmd
	HGetAll(ctx context.Context, key string) *StringStringMapCmd
	HIncrBy(ctx context.Context, key, field string, incr int64) *IntCmd
	HIncrByFloat(ctx context.Context, key, field string, incr float64) *FloatCmd
	HKeys(ctx context.Context, key string) *StringSliceCmd
	HLen(ctx context.Context, key string) *IntCmd
	HMGet(ctx context.Context, key string, fields ...string) *SliceCmd
	HSet(ctx context.Context, key string, keys []string, values []string) *IntCmd
	HMSet(ctx context.Context, key string, keys []string, values []string) *BoolCmd
	HSetNX(ctx context.Context, key, field string, value string) *BoolCmd
	HVals(ctx context.Context, key string) *StringSliceCmd
	HRandField(ctx context.Context, key string, count int64, withValues bool) *StringSliceCmd

	BLPop(ctx context.Context, timeout time.Duration, key string, keys ...string) *StringSliceCmd
	BRPop(ctx context.Context, timeout time.Duration, key string, keys ...string) *StringSliceCmd
	BRPopLPush(ctx context.Context, source, destination string, timeout time.Duration) *StringCmd
	LIndex(ctx context.Context, key string, index int64) *StringCmd
	LInsert(ctx context.Context, key, op, pivot, element string) *IntCmd
	LInsertBefore(ctx context.Context, key, pivot, element string) *IntCmd
	LInsertAfter(ctx context.Context, key, pivot, element string) *IntCmd
	LLen(ctx context.Context, key string) *IntCmd
	LPop(ctx context.Context, key string) *StringCmd
	LPopCount(ctx context.Context, key string, count int64) *StringSliceCmd
	LPos(ctx context.Context, key string, value string, a LPosArgs) *IntCmd
	LPosCount(ctx context.Context, key string, value string, count int64, args LPosArgs) *IntSliceCmd
	LPush(ctx context.Context, key string, elements ...string) *IntCmd
	LPushX(ctx context.Context, key string, elements ...string) *IntCmd
	LRange(ctx context.Context, key string, start, stop int64) *StringSliceCmd
	LRem(ctx context.Context, key string, count int64, element string) *IntCmd
	LSet(ctx context.Context, key string, index int64, element string) *StatusCmd
	LTrim(ctx context.Context, key string, start, stop int64) *StatusCmd
	RPop(ctx context.Context, key string) *StringCmd
	RPopCount(ctx context.Context, key string, count int64) *StringSliceCmd
	RPopLPush(ctx context.Context, source, destination string) *StringCmd
	RPush(ctx context.Context, key string, elements ...string) *IntCmd
	RPushX(ctx context.Context, key string, elements ...string) *IntCmd
	LMove(ctx context.Context, source, destination, srcpos, destpos string) *StringCmd
	BLMove(ctx context.Context, source, destination, srcpos, destpos string, timeout time.Duration) *StringCmd
<<<<<<< HEAD

	SAdd(ctx context.Context, key string, members ...string) *IntCmd
	SCard(ctx context.Context, key string) *IntCmd
	SDiff(ctx context.Context, keys ...string) *StringSliceCmd
	SDiffStore(ctx context.Context, destination string, keys ...string) *IntCmd
	SInter(ctx context.Context, keys ...string) *StringSliceCmd
	SInterStore(ctx context.Context, destination string, keys ...string) *IntCmd
	SIsMember(ctx context.Context, key string, member string) *BoolCmd
	SMIsMember(ctx context.Context, key string, members ...string) *BoolSliceCmd
	SMembers(ctx context.Context, key string) *StringSliceCmd
	SMembersMap(ctx context.Context, key string) *StringStructMapCmd
	SMove(ctx context.Context, source, destination string, member string) *BoolCmd
	SPop(ctx context.Context, key string) *StringCmd
	SPopN(ctx context.Context, key string, count int64) *StringSliceCmd
	SRandMember(ctx context.Context, key string) *StringCmd
	SRandMemberN(ctx context.Context, key string, count int64) *StringSliceCmd
	SRem(ctx context.Context, key string, members ...string) *IntCmd
	SUnion(ctx context.Context, keys ...string) *StringSliceCmd
	SUnionStore(ctx context.Context, destination string, keys ...string) *IntCmd

	XAdd(ctx context.Context, a XAddArgs) *StringCmd
	XDel(ctx context.Context, stream string, ids ...string) *IntCmd
	XLen(ctx context.Context, stream string) *IntCmd
	XRange(ctx context.Context, stream, start, stop string) *XMessageSliceCmd
	XRangeN(ctx context.Context, stream, start, stop string, count int64) *XMessageSliceCmd
	XRevRange(ctx context.Context, stream, start, stop string) *XMessageSliceCmd
	XRevRangeN(ctx context.Context, stream string, start, stop string, count int64) *XMessageSliceCmd
	XRead(ctx context.Context, a XReadArgs) *XStreamSliceCmd
	XReadStreams(ctx context.Context, streams []string, ids []string) *XStreamSliceCmd
	XGroupCreate(ctx context.Context, stream, group, start string) *StatusCmd
	XGroupCreateMkStream(ctx context.Context, stream, group, start string) *StatusCmd
	XGroupSetID(ctx context.Context, stream, group, start string) *StatusCmd
	XGroupDestroy(ctx context.Context, stream, group string) *IntCmd
	XGroupCreateConsumer(ctx context.Context, stream, group, consumer string) *IntCmd
	XGroupDelConsumer(ctx context.Context, stream, group, consumer string) *IntCmd
	XReadGroup(ctx context.Context, a XReadGroupArgs) *XStreamSliceCmd
	XAck(ctx context.Context, stream, group string, ids ...string) *IntCmd
	XPending(ctx context.Context, stream, group string) *XPendingCmd
	XPendingExt(ctx context.Context, a XPendingExtArgs) *XPendingExtCmd
	XClaim(ctx context.Context, a XClaimArgs) *XMessageSliceCmd
	XClaimJustID(ctx context.Context, a XClaimArgs) *StringSliceCmd
	XAutoClaim(ctx context.Context, a XAutoClaimArgs) *XAutoClaimCmd
	XAutoClaimJustID(ctx context.Context, a XAutoClaimArgs) *XAutoClaimJustIDCmd

	// Implemented until here.
	// TODO:
	//
=======
	// Implemented until here.
	// TODO:
	//
	// SAdd(ctx context.Context, key string, members ...interface{}) *IntCmd
	// SCard(ctx context.Context, key string) *IntCmd
	// SDiff(ctx context.Context, keys ...string) *StringSliceCmd
	// SDiffStore(ctx context.Context, destination string, keys ...string) *IntCmd
	// SInter(ctx context.Context, keys ...string) *StringSliceCmd
	// SInterStore(ctx context.Context, destination string, keys ...string) *IntCmd
	// SIsMember(ctx context.Context, key string, member interface{}) *BoolCmd
	// SMIsMember(ctx context.Context, key string, members ...interface{}) *BoolSliceCmd
	// SMembers(ctx context.Context, key string) *StringSliceCmd
	// SMembersMap(ctx context.Context, key string) *StringStructMapCmd
	// SMove(ctx context.Context, source, destination string, member interface{}) *BoolCmd
	// SPop(ctx context.Context, key string) *StringCmd
	// SPopN(ctx context.Context, key string, count int64) *StringSliceCmd
	// SRandMember(ctx context.Context, key string) *StringCmd
	// SRandMemberN(ctx context.Context, key string, count int64) *StringSliceCmd
	// SRem(ctx context.Context, key string, members ...interface{}) *IntCmd
	// SUnion(ctx context.Context, keys ...string) *StringSliceCmd
	// SUnionStore(ctx context.Context, destination string, keys ...string) *IntCmd

	// XAdd(ctx context.Context, a *XAddArgs) *StringCmd
	// XDel(ctx context.Context, stream string, ids ...string) *IntCmd
	// XLen(ctx context.Context, stream string) *IntCmd
	// XRange(ctx context.Context, stream, start, stop string) *XMessageSliceCmd
	// XRangeN(ctx context.Context, stream, start, stop string, count int64) *XMessageSliceCmd
	// XRevRange(ctx context.Context, stream string, start, stop string) *XMessageSliceCmd
	// XRevRangeN(ctx context.Context, stream string, start, stop string, count int64) *XMessageSliceCmd
	// XRead(ctx context.Context, a *XReadArgs) *XStreamSliceCmd
	// XReadStreams(ctx context.Context, streams ...string) *XStreamSliceCmd
	// XGroupCreate(ctx context.Context, stream, group, start string) *StatusCmd
	// XGroupCreateMkStream(ctx context.Context, stream, group, start string) *StatusCmd
	// XGroupSetID(ctx context.Context, stream, group, start string) *StatusCmd
	// XGroupDestroy(ctx context.Context, stream, group string) *IntCmd
	// XGroupCreateConsumer(ctx context.Context, stream, group, consumer string) *IntCmd
	// XGroupDelConsumer(ctx context.Context, stream, group, consumer string) *IntCmd
	// XReadGroup(ctx context.Context, a *XReadGroupArgs) *XStreamSliceCmd
	// XAck(ctx context.Context, stream, group string, ids ...string) *IntCmd
	// XPending(ctx context.Context, stream, group string) *XPendingCmd
	// XPendingExt(ctx context.Context, a *XPendingExtArgs) *XPendingExtCmd
	// XClaim(ctx context.Context, a *XClaimArgs) *XMessageSliceCmd
	// XClaimJustID(ctx context.Context, a *XClaimArgs) *StringSliceCmd
	// XAutoClaim(ctx context.Context, a *XAutoClaimArgs) *XAutoClaimCmd
	// XAutoClaimJustID(ctx context.Context, a *XAutoClaimArgs) *XAutoClaimJustIDCmd

>>>>>>> d69ea3e7
	// // TODO: XTrim and XTrimApprox remove in v9.
	// XTrim(ctx context.Context, key string, maxLen int64) *IntCmd
	// XTrimApprox(ctx context.Context, key string, maxLen int64) *IntCmd
	// XTrimMaxLen(ctx context.Context, key string, maxLen int64) *IntCmd
	// XTrimMaxLenApprox(ctx context.Context, key string, maxLen, limit int64) *IntCmd
	// XTrimMinID(ctx context.Context, key string, minID string) *IntCmd
	// XTrimMinIDApprox(ctx context.Context, key string, minID string, limit int64) *IntCmd
	// XInfoGroups(ctx context.Context, key string) *XInfoGroupsCmd
	// XInfoStream(ctx context.Context, key string) *XInfoStreamCmd
	// XInfoStreamFull(ctx context.Context, key string, count int) *XInfoStreamFullCmd
	// XInfoConsumers(ctx context.Context, key string, group string) *XInfoConsumersCmd

	// BZPopMax(ctx context.Context, timeout time.Duration, keys ...string) *ZWithKeyCmd
	// BZPopMin(ctx context.Context, timeout time.Duration, keys ...string) *ZWithKeyCmd

	// // TODO: remove
	// //		ZAddCh
	// //		ZIncr
	// //		ZAddNXCh
	// //		ZAddXXCh
	// //		ZIncrNX
	// //		ZIncrXX
	// // 	in v9.
	// // 	use ZAddArgs and ZAddArgsIncr.

	// ZAdd(ctx context.Context, key string, members ...*Z) *IntCmd
	// ZAddNX(ctx context.Context, key string, members ...*Z) *IntCmd
	// ZAddXX(ctx context.Context, key string, members ...*Z) *IntCmd
	// ZAddCh(ctx context.Context, key string, members ...*Z) *IntCmd
	// ZAddNXCh(ctx context.Context, key string, members ...*Z) *IntCmd
	// ZAddXXCh(ctx context.Context, key string, members ...*Z) *IntCmd
	// ZAddArgs(ctx context.Context, key string, args ZAddArgs) *IntCmd
	// ZAddArgsIncr(ctx context.Context, key string, args ZAddArgs) *FloatCmd
	// ZIncr(ctx context.Context, key string, member *Z) *FloatCmd
	// ZIncrNX(ctx context.Context, key string, member *Z) *FloatCmd
	// ZIncrXX(ctx context.Context, key string, member *Z) *FloatCmd
	// ZCard(ctx context.Context, key string) *IntCmd
	// ZCount(ctx context.Context, key, min, max string) *IntCmd
	// ZLexCount(ctx context.Context, key, min, max string) *IntCmd
	// ZIncrBy(ctx context.Context, key string, increment float64, member string) *FloatCmd
	// ZInter(ctx context.Context, store *ZStore) *StringSliceCmd
	// ZInterWithScores(ctx context.Context, store *ZStore) *ZSliceCmd
	// ZInterStore(ctx context.Context, destination string, store *ZStore) *IntCmd
	// ZMScore(ctx context.Context, key string, members ...string) *FloatSliceCmd
	// ZPopMax(ctx context.Context, key string, count ...int64) *ZSliceCmd
	// ZPopMin(ctx context.Context, key string, count ...int64) *ZSliceCmd
	// ZRange(ctx context.Context, key string, start, stop int64) *StringSliceCmd
	// ZRangeWithScores(ctx context.Context, key string, start, stop int64) *ZSliceCmd
	// ZRangeByScore(ctx context.Context, key string, opt *ZRangeBy) *StringSliceCmd
	// ZRangeByLex(ctx context.Context, key string, opt *ZRangeBy) *StringSliceCmd
	// ZRangeByScoreWithScores(ctx context.Context, key string, opt *ZRangeBy) *ZSliceCmd
	// ZRangeArgs(ctx context.Context, z ZRangeArgs) *StringSliceCmd
	// ZRangeArgsWithScores(ctx context.Context, z ZRangeArgs) *ZSliceCmd
	// ZRangeStore(ctx context.Context, dst string, z ZRangeArgs) *IntCmd
	// ZRank(ctx context.Context, key, member string) *IntCmd
	// ZRem(ctx context.Context, key string, members ...interface{}) *IntCmd
	// ZRemRangeByRank(ctx context.Context, key string, start, stop int64) *IntCmd
	// ZRemRangeByScore(ctx context.Context, key, min, max string) *IntCmd
	// ZRemRangeByLex(ctx context.Context, key, min, max string) *IntCmd
	// ZRevRange(ctx context.Context, key string, start, stop int64) *StringSliceCmd
	// ZRevRangeWithScores(ctx context.Context, key string, start, stop int64) *ZSliceCmd
	// ZRevRangeByScore(ctx context.Context, key string, opt *ZRangeBy) *StringSliceCmd
	// ZRevRangeByLex(ctx context.Context, key string, opt *ZRangeBy) *StringSliceCmd
	// ZRevRangeByScoreWithScores(ctx context.Context, key string, opt *ZRangeBy) *ZSliceCmd
	// ZRevRank(ctx context.Context, key, member string) *IntCmd
	// ZScore(ctx context.Context, key, member string) *FloatCmd
	// ZUnionStore(ctx context.Context, dest string, store *ZStore) *IntCmd
	// ZUnion(ctx context.Context, store ZStore) *StringSliceCmd
	// ZUnionWithScores(ctx context.Context, store ZStore) *ZSliceCmd
	// ZRandMember(ctx context.Context, key string, count int, withScores bool) *StringSliceCmd
	// ZDiff(ctx context.Context, keys ...string) *StringSliceCmd
	// ZDiffWithScores(ctx context.Context, keys ...string) *ZSliceCmd
	// ZDiffStore(ctx context.Context, destination string, keys ...string) *IntCmd

	// PFAdd(ctx context.Context, key string, els ...interface{}) *IntCmd
	// PFCount(ctx context.Context, keys ...string) *IntCmd
	// PFMerge(ctx context.Context, dest string, keys ...string) *StatusCmd

	// BgRewriteAOF(ctx context.Context) *StatusCmd
	// BgSave(ctx context.Context) *StatusCmd
	// ClientKill(ctx context.Context, ipPort string) *StatusCmd
	// ClientKillByFilter(ctx context.Context, keys ...string) *IntCmd
	// ClientList(ctx context.Context) *StringCmd
	// ClientPause(ctx context.Context, dur time.Duration) *BoolCmd
	// ClientID(ctx context.Context) *IntCmd
	// ConfigGet(ctx context.Context, parameter string) *SliceCmd
	// ConfigResetStat(ctx context.Context) *StatusCmd
	// ConfigSet(ctx context.Context, parameter, value string) *StatusCmd
	// ConfigRewrite(ctx context.Context) *StatusCmd
	// DBSize(ctx context.Context) *IntCmd
	// FlushAll(ctx context.Context) *StatusCmd
	// FlushAllAsync(ctx context.Context) *StatusCmd
	// FlushDB(ctx context.Context) *StatusCmd
	// FlushDBAsync(ctx context.Context) *StatusCmd
	// Info(ctx context.Context, section ...string) *StringCmd
	// LastSave(ctx context.Context) *IntCmd
	// Save(ctx context.Context) *StatusCmd
	// Shutdown(ctx context.Context) *StatusCmd
	// ShutdownSave(ctx context.Context) *StatusCmd
	// ShutdownNoSave(ctx context.Context) *StatusCmd
	// SlaveOf(ctx context.Context, host, port string) *StatusCmd
	// Time(ctx context.Context) *TimeCmd
	// DebugObject(ctx context.Context, key string) *StringCmd
	// ReadOnly(ctx context.Context) *StatusCmd
	// ReadWrite(ctx context.Context) *StatusCmd
	// MemoryUsage(ctx context.Context, key string, samples ...int) *IntCmd

	// Eval(ctx context.Context, script string, keys []string, args ...interface{}) *Cmd
	// EvalSha(ctx context.Context, sha1 string, keys []string, args ...interface{}) *Cmd
	// ScriptExists(ctx context.Context, hashes ...string) *BoolSliceCmd
	// ScriptFlush(ctx context.Context) *StatusCmd
	// ScriptKill(ctx context.Context) *StatusCmd
	// ScriptLoad(ctx context.Context, script string) *StringCmd

	// Publish(ctx context.Context, channel string, message interface{}) *IntCmd
	// PubSubChannels(ctx context.Context, pattern string) *StringSliceCmd
	// PubSubNumSub(ctx context.Context, channels ...string) *StringIntMapCmd
	// PubSubNumPat(ctx context.Context) *IntCmd

	// ClusterSlots(ctx context.Context) *ClusterSlotsCmd
	// ClusterNodes(ctx context.Context) *StringCmd
	// ClusterMeet(ctx context.Context, host, port string) *StatusCmd
	// ClusterForget(ctx context.Context, nodeID string) *StatusCmd
	// ClusterReplicate(ctx context.Context, nodeID string) *StatusCmd
	// ClusterResetSoft(ctx context.Context) *StatusCmd
	// ClusterResetHard(ctx context.Context) *StatusCmd
	// ClusterInfo(ctx context.Context) *StringCmd
	// ClusterKeySlot(ctx context.Context, key string) *IntCmd
	// ClusterGetKeysInSlot(ctx context.Context, slot int, count int) *StringSliceCmd
	// ClusterCountFailureReports(ctx context.Context, nodeID string) *IntCmd
	// ClusterCountKeysInSlot(ctx context.Context, slot int) *IntCmd
	// ClusterDelSlots(ctx context.Context, slots ...int) *StatusCmd
	// ClusterDelSlotsRange(ctx context.Context, min, max int) *StatusCmd
	// ClusterSaveConfig(ctx context.Context) *StatusCmd
	// ClusterSlaves(ctx context.Context, nodeID string) *StringSliceCmd
	// ClusterFailover(ctx context.Context) *StatusCmd
	// ClusterAddSlots(ctx context.Context, slots ...int) *StatusCmd
	// ClusterAddSlotsRange(ctx context.Context, min, max int) *StatusCmd

	// GeoAdd(ctx context.Context, key string, geoLocation ...*GeoLocation) *IntCmd
	// GeoPos(ctx context.Context, key string, members ...string) *GeoPosCmd
	// GeoRadius(ctx context.Context, key string, longitude, latitude float64, query *GeoRadiusQuery) *GeoLocationCmd
	// GeoRadiusStore(ctx context.Context, key string, longitude, latitude float64, query *GeoRadiusQuery) *IntCmd
	// GeoRadiusByMember(ctx context.Context, key, member string, query *GeoRadiusQuery) *GeoLocationCmd
	// GeoRadiusByMemberStore(ctx context.Context, key, member string, query *GeoRadiusQuery) *IntCmd
	// GeoSearch(ctx context.Context, key string, q *GeoSearchQuery) *StringSliceCmd
	// GeoSearchLocation(ctx context.Context, key string, q *GeoSearchLocationQuery) *GeoSearchLocationCmd
	// GeoSearchStore(ctx context.Context, key, store string, q *GeoSearchStoreQuery) *IntCmd
	// GeoDist(ctx context.Context, key string, member1, member2, unit string) *FloatCmd
	// GeoHash(ctx context.Context, key string, members ...string) *StringSliceCmd
}

type Compat struct {
	client rueidis.Client
}

func NewAdapter(client rueidis.Client) Cmdable {
	return &Compat{client: client}
}

func (c *Compat) Echo(ctx context.Context, message string) *StringCmd {
	cmd := c.client.B().Echo().Message(message).Build()
	resp := c.client.Do(ctx, cmd)
	return newStringCmd(resp)
}

func (c *Compat) Ping(ctx context.Context, message string) *StatusCmd {
	cmd := c.client.B().Ping().Message(message).Build()
	resp := c.client.Do(ctx, cmd)
	return newStatusCmd(resp)
}

func (c *Compat) Quit(ctx context.Context) *StatusCmd {
	cmd := c.client.B().Quit().Build()
	resp := c.client.Do(ctx, cmd)
	return newStatusCmd(resp)
}

func (c *Compat) Del(ctx context.Context, keys ...string) *IntCmd {
	cmd := c.client.B().Del().Key(keys...).Build()
	resp := c.client.Do(ctx, cmd)
	return newIntCmd(resp)
}

func (c *Compat) Unlink(ctx context.Context, keys ...string) *IntCmd {
	cmd := c.client.B().Unlink().Key(keys...).Build()
	resp := c.client.Do(ctx, cmd)
	return newIntCmd(resp)
}

func (c *Compat) Dump(ctx context.Context, key string) *StringCmd {
	cmd := c.client.B().Dump().Key(key).Build()
	resp := c.client.Do(ctx, cmd)
	return newStringCmd(resp)
}

func (c *Compat) Exists(ctx context.Context, keys ...string) *IntCmd {
	cmd := c.client.B().Exists().Key(keys...).Build()
	resp := c.client.Do(ctx, cmd)
	return newIntCmd(resp)
}

func (c *Compat) Expire(ctx context.Context, key string, seconds time.Duration) *BoolCmd {
	cmd := c.client.B().Expire().Key(key).Seconds(formatSec(seconds)).Build()
	resp := c.client.Do(ctx, cmd)
	return newBoolCmd(resp)
}

func (c *Compat) ExpireAt(ctx context.Context, key string, timestamp time.Time) *BoolCmd {
	cmd := c.client.B().Expireat().Key(key).Timestamp(timestamp.Unix()).Build()
	resp := c.client.Do(ctx, cmd)
	return newBoolCmd(resp)
}

func (c *Compat) ExpireNX(ctx context.Context, key string, seconds time.Duration) *BoolCmd {
	cmd := c.client.B().Expire().Key(key).Seconds(formatSec(seconds)).Nx().Build()
	resp := c.client.Do(ctx, cmd)
	return newBoolCmd(resp)
}

func (c *Compat) ExpireXX(ctx context.Context, key string, seconds time.Duration) *BoolCmd {
	cmd := c.client.B().Expire().Key(key).Seconds(formatSec(seconds)).Xx().Build()
	resp := c.client.Do(ctx, cmd)
	return newBoolCmd(resp)
}

func (c *Compat) ExpireGT(ctx context.Context, key string, seconds time.Duration) *BoolCmd {
	cmd := c.client.B().Expire().Key(key).Seconds(formatSec(seconds)).Gt().Build()
	resp := c.client.Do(ctx, cmd)
	return newBoolCmd(resp)
}

func (c *Compat) ExpireLT(ctx context.Context, key string, seconds time.Duration) *BoolCmd {
	cmd := c.client.B().Expire().Key(key).Seconds(formatSec(seconds)).Lt().Build()
	resp := c.client.Do(ctx, cmd)
	return newBoolCmd(resp)
}

func (c *Compat) Keys(ctx context.Context, pattern string) *StringSliceCmd {
	cmd := c.client.B().Keys().Pattern(pattern).Build()
	resp := c.client.Do(ctx, cmd)
	return newStringSliceCmd(resp)
}

func (c *Compat) Migrate(ctx context.Context, host string, port int64, key bool, db int64, timeout time.Duration) *StatusCmd {
	var cmd cmds.Completed
	if key {
		cmd = c.client.B().Migrate().Host(host).Port(port).Key().DestinationDb(db).Timeout(formatSec(timeout)).Build()
	} else {
		cmd = c.client.B().Migrate().Host(host).Port(port).Empty().DestinationDb(db).Timeout(formatSec(timeout)).Build()
	}
	resp := c.client.Do(ctx, cmd)
	return newStatusCmd(resp)
}

func (c *Compat) Move(ctx context.Context, key string, db int64) *BoolCmd {
	cmd := c.client.B().Move().Key(key).Db(db).Build()
	resp := c.client.Do(ctx, cmd)
	return newBoolCmd(resp)
}

func (c *Compat) ObjectRefCount(ctx context.Context, key string) *IntCmd {
	cmd := c.client.B().ObjectRefcount().Key(key).Build()
	resp := c.client.Do(ctx, cmd)
	return newIntCmd(resp)
}

func (c *Compat) ObjectEncoding(ctx context.Context, key string) *StringCmd {
	cmd := c.client.B().ObjectEncoding().Key(key).Build()
	resp := c.client.Do(ctx, cmd)
	return newStringCmd(resp)
}

func (c *Compat) ObjectIdleTime(ctx context.Context, key string) *IntCmd {
	cmd := c.client.B().ObjectIdletime().Key(key).Build()
	resp := c.client.Do(ctx, cmd)
	return newIntCmd(resp)
}
func (c *Compat) Persist(ctx context.Context, key string) *BoolCmd {
	cmd := c.client.B().Persist().Key(key).Build()
	resp := c.client.Do(ctx, cmd)
	return newBoolCmd(resp)
}

func (c *Compat) PExpire(ctx context.Context, key string, milliseconds time.Duration) *BoolCmd {
	cmd := c.client.B().Pexpire().Key(key).Milliseconds(formatMs(milliseconds)).Build()
	resp := c.client.Do(ctx, cmd)
	return newBoolCmd(resp)
}

func (c *Compat) PExpireAt(ctx context.Context, key string, millisecondsTimestamp time.Time) *BoolCmd {
	cmd := c.client.B().Pexpireat().Key(key).MillisecondsTimestamp(millisecondsTimestamp.UnixNano() / int64(time.Millisecond)).Build()
	resp := c.client.Do(ctx, cmd)
	return newBoolCmd(resp)
}

func (c *Compat) PTTL(ctx context.Context, key string) *IntCmd {
	cmd := c.client.B().Pttl().Key(key).Build()
	resp := c.client.Do(ctx, cmd)
	return newIntCmd(resp)
}

func (c *Compat) RandomKey(ctx context.Context) *StringCmd {
	cmd := c.client.B().Randomkey().Build()
	resp := c.client.Do(ctx, cmd)
	return newStringCmd(resp)
}

func (c *Compat) Rename(ctx context.Context, key, newkey string) *StatusCmd {
	cmd := c.client.B().Rename().Key(key).Newkey(newkey).Build()
	resp := c.client.Do(ctx, cmd)
	return newStatusCmd(resp)
}

func (c *Compat) RenameNX(ctx context.Context, key, newkey string) *BoolCmd {
	cmd := c.client.B().Renamenx().Key(key).Newkey(newkey).Build()
	resp := c.client.Do(ctx, cmd)
	return newBoolCmd(resp)
}

func (c *Compat) Restore(ctx context.Context, key string, ttl time.Duration, serializedValue string) *StatusCmd {
	cmd := c.client.B().Restore().Key(key).Ttl(formatMs(ttl)).SerializedValue(serializedValue).Build()
	resp := c.client.Do(ctx, cmd)
	return newStatusCmd(resp)
}

func (c *Compat) RestoreReplace(ctx context.Context, key string, ttl time.Duration, serializedValue string) *StatusCmd {
	cmd := c.client.B().Restore().Key(key).Ttl(formatMs(ttl)).SerializedValue(serializedValue).Replace().Build()
	resp := c.client.Do(ctx, cmd)
	return newStatusCmd(resp)
}

func (c *Compat) Sort(ctx context.Context, key string, sort Sort) *StringSliceCmd {
	cmd := c.client.B().Arbitrary("SORT").Keys(key)
	if sort.By != "" {
		cmd = cmd.Args("BY", sort.By)
	}
	if sort.Offset != 0 || sort.Count != 0 {
		cmd = cmd.Args("LIMIT", strconv.FormatInt(sort.Offset, 10), strconv.FormatInt(sort.Count, 10))
	}
	if len(sort.Get) > 0 {
		cmd = cmd.Args("GET")
		cmd = cmd.Args(sort.Get...)
	}
	switch order := strings.ToUpper(sort.Order); order {
	case "ASC", "DESC":
		cmd = cmd.Args(order)
	case "":
	default:
		panic(fmt.Sprintf("invalid sort order %s", sort.Order))
	}
	if sort.Alpha {
		cmd = cmd.Args("ALPHA")
	}
	resp := c.client.Do(ctx, cmd.Build())
	return newStringSliceCmd(resp)
}

func (c *Compat) SortStore(ctx context.Context, key, store string, sort Sort) *IntCmd {
	cmd := c.client.B().Arbitrary("SORT").Keys(key)
	if sort.By != "" {
		cmd = cmd.Args("BY", sort.By)
	}
	if sort.Offset != 0 || sort.Count != 0 {
		cmd = cmd.Args("LIMIT", strconv.FormatInt(sort.Offset, 10), strconv.FormatInt(sort.Count, 10))
	}
	if len(sort.Get) > 0 {
		cmd = cmd.Args("GET")
		cmd = cmd.Args(sort.Get...)
	}
	switch order := strings.ToUpper(sort.Order); order {
	case "ASC", "DESC":
		cmd = cmd.Args(order)
	case "":
	default:
		panic(fmt.Sprintf("invalid sort order %s", sort.Order))
	}
	if sort.Alpha {
		cmd = cmd.Args("ALPHA")
	}
	resp := c.client.Do(ctx, cmd.Args("STORE", store).Build())
	return newIntCmd(resp)
}

func (c *Compat) Touch(ctx context.Context, keys ...string) *IntCmd {
	cmd := c.client.B().Touch().Key(keys...).Build()
	resp := c.client.Do(ctx, cmd)
	return newIntCmd(resp)
}

func (c *Compat) TTL(ctx context.Context, key string) *IntCmd {
	cmd := c.client.B().Ttl().Key(key).Build()
	resp := c.client.Do(ctx, cmd)
	return newIntCmd(resp)
}

func (c *Compat) Type(ctx context.Context, key string) *StatusCmd {
	cmd := c.client.B().Type().Key(key).Build()
	resp := c.client.Do(ctx, cmd)
	return newStatusCmd(resp)
}

func (c *Compat) Append(ctx context.Context, key, value string) *IntCmd {
	cmd := c.client.B().Append().Key(key).Value(value).Build()
	resp := c.client.Do(ctx, cmd)
	return newIntCmd(resp)
}

func (c *Compat) Decr(ctx context.Context, key string) *IntCmd {
	cmd := c.client.B().Decr().Key(key).Build()
	resp := c.client.Do(ctx, cmd)
	return newIntCmd(resp)
}

func (c *Compat) DecrBy(ctx context.Context, key string, decrement int64) *IntCmd {
	cmd := c.client.B().Decrby().Key(key).Decrement(decrement).Build()
	resp := c.client.Do(ctx, cmd)
	return newIntCmd(resp)
}

func (c *Compat) Get(ctx context.Context, key string) *StringCmd {
	cmd := c.client.B().Get().Key(key).Build()
	resp := c.client.Do(ctx, cmd)
	return newStringCmd(resp)
}

func (c *Compat) GetRange(ctx context.Context, key string, start, end int64) *StringCmd {
	cmd := c.client.B().Getrange().Key(key).Start(start).End(end).Build()
	resp := c.client.Do(ctx, cmd)
	return newStringCmd(resp)
}

func (c *Compat) GetSet(ctx context.Context, key, value string) *StringCmd {
	cmd := c.client.B().Getset().Key(key).Value(value).Build()
	resp := c.client.Do(ctx, cmd)
	return newStringCmd(resp)
}

// GetEx An expiration of zero removes the TTL associated with the key (i.e. GETEX key persist).
// Requires Redis >= 6.2.0.
func (c *Compat) GetEx(ctx context.Context, key string, expiration time.Duration) *StringCmd {
	var resp rueidis.RedisResult
	if expiration > 0 {
		if usePrecise(expiration) {
			resp = c.client.Do(ctx, c.client.B().Getex().Key(key).PxMilliseconds(formatMs(expiration)).Build())
		} else {
			resp = c.client.Do(ctx, c.client.B().Getex().Key(key).ExSeconds(formatSec(expiration)).Build())
		}
	} else {
		resp = c.client.Do(ctx, c.client.B().Getex().Key(key).Build())
	}
	return newStringCmd(resp)
}

func (c *Compat) GetDel(ctx context.Context, key string) *StringCmd {
	cmd := c.client.B().Getdel().Key(key).Build()
	resp := c.client.Do(ctx, cmd)
	return newStringCmd(resp)
}

func (c *Compat) Incr(ctx context.Context, key string) *IntCmd {
	cmd := c.client.B().Incr().Key(key).Build()
	resp := c.client.Do(ctx, cmd)
	return newIntCmd(resp)
}

func (c *Compat) IncrBy(ctx context.Context, key string, increment int64) *IntCmd {
	cmd := c.client.B().Incrby().Key(key).Increment(increment).Build()
	resp := c.client.Do(ctx, cmd)
	return newIntCmd(resp)
}

func (c *Compat) IncrByFloat(ctx context.Context, key string, increment float64) *FloatCmd {
	cmd := c.client.B().Incrbyfloat().Key(key).Increment(increment).Build()
	resp := c.client.Do(ctx, cmd)
	return newFloatCmd(resp)
}

func (c *Compat) MGet(ctx context.Context, keys ...string) *SliceCmd {
	cmd := c.client.B().Mget().Key(keys...).Build()
	resp := c.client.Do(ctx, cmd)
	return newSliceCmd(resp)
}

func (c *Compat) MSet(ctx context.Context, keys []string, values []string) *StatusCmd {
	if len(keys) != len(values) {
		panic(fmt.Sprintf("keys and values must be same length %d != %d", len(keys), len(values)))
	}
	partial := c.client.B().Mset().KeyValue()
	for i, v := range keys {
		partial = partial.KeyValue(v, values[i])
	}
	cmd := partial.Build()
	resp := c.client.Do(ctx, cmd)
	return newStatusCmd(resp)
}

func (c *Compat) MSetNX(ctx context.Context, keys []string, values []string) *BoolCmd {
	if len(keys) != len(values) {
		panic(fmt.Sprintf("keys and values must be same length %d != %d", len(keys), len(values)))
	}
	partial := c.client.B().Msetnx().KeyValue()
	for i, v := range keys {
		partial = partial.KeyValue(v, values[i])
	}
	cmd := partial.Build()
	resp := c.client.Do(ctx, cmd)
	return newBoolCmd(resp)
}

// SET key value [expiration]
//
// For no expiration use 0.
//
// For KEEPTTL use -1.
//
// For more options, use SetArgs.
func (c *Compat) Set(ctx context.Context, key string, value string, expiration time.Duration) *StatusCmd {
	var resp rueidis.RedisResult
	if expiration > 0 {
		if usePrecise(expiration) {
			resp = c.client.Do(ctx, c.client.B().Set().Key(key).Value(value).PxMilliseconds(formatMs(expiration)).Build())
		} else {
			resp = c.client.Do(ctx, c.client.B().Set().Key(key).Value(value).ExSeconds(formatSec(expiration)).Build())
		}
	} else if expiration == -1 {
		resp = c.client.Do(ctx, c.client.B().Set().Key(key).Value(value).Keepttl().Build())
	} else {
		resp = c.client.Do(ctx, c.client.B().Set().Key(key).Value(value).Build())
	}
	return newStatusCmd(resp)
}

func (c *Compat) SetArgs(ctx context.Context, key string, value string, a SetArgs) *StatusCmd {
	cmd := c.client.B().Arbitrary("SET").Keys(key).Args(value)
	if a.KeepTTL {
		cmd = cmd.Args("KEEPTTL")
	}
	if !a.ExpireAt.IsZero() {
		cmd = cmd.Args("EXAT", strconv.FormatInt(a.ExpireAt.Unix(), 10))
	}
	if a.TTL > 0 {
		if usePrecise(a.TTL) {
			cmd = cmd.Args("PX", strconv.FormatInt(formatMs(a.TTL), 10))
		} else {
			cmd = cmd.Args("EX", strconv.FormatInt(formatSec(a.TTL), 10))
		}
	}
	switch mode := strings.ToUpper(a.Mode); mode {
	case "XX", "NX":
		cmd = cmd.Args(mode)
	default:
		panic(fmt.Sprintf("invalid mode for SET: %s", a.Mode))
	}
	if a.Get {
		cmd = cmd.Args("GET")
	}
	resp := c.client.Do(ctx, cmd.Build())
	return newStatusCmd(resp)
}

func (c *Compat) SetEx(ctx context.Context, key string, value string, expiration time.Duration) *StatusCmd {
	cmd := c.client.B().Setex().Key(key).Seconds(formatSec(expiration)).Value(value).Build()
	resp := c.client.Do(ctx, cmd)
	return newStatusCmd(resp)
}

func (c *Compat) SetNX(ctx context.Context, key string, value string) *BoolCmd {
	cmd := c.client.B().Setnx().Key(key).Value(value).Build()
	resp := c.client.Do(ctx, cmd)
	return newBoolCmd(resp)
}

func (c *Compat) SetXX(ctx context.Context, key string, value string, expiration time.Duration) *BoolCmd {
	var resp rueidis.RedisResult
	if expiration > 0 {
		if usePrecise(expiration) {
			resp = c.client.Do(ctx, c.client.B().Set().Key(key).Value(value).PxMilliseconds(formatMs(expiration)).Build())
		} else {
			resp = c.client.Do(ctx, c.client.B().Set().Key(key).Value(value).ExSeconds(formatSec(expiration)).Build())
		}
	} else if expiration == -1 {
		resp = c.client.Do(ctx, c.client.B().Set().Key(key).Value(value).Keepttl().Build())
	} else {
		resp = c.client.Do(ctx, c.client.B().Set().Key(key).Value(value).Build())
	}
	return newBoolCmd(resp)
}

func (c *Compat) SetRange(ctx context.Context, key string, offset int64, value string) *IntCmd {
	cmd := c.client.B().Setrange().Key(key).Offset(offset).Value(value).Build()
	resp := c.client.Do(ctx, cmd)
	return newIntCmd(resp)
}

func (c *Compat) StrLen(ctx context.Context, key string) *IntCmd {
	cmd := c.client.B().Strlen().Key(key).Build()
	resp := c.client.Do(ctx, cmd)
	return newIntCmd(resp)
}

func (c *Compat) Copy(ctx context.Context, source string, destination string, db int64, replace bool) *IntCmd {
	var resp rueidis.RedisResult
	if replace {
		resp = c.client.Do(ctx, c.client.B().Copy().Source(source).Destination(destination).Db(db).Replace().Build())
	} else {
		resp = c.client.Do(ctx, c.client.B().Copy().Source(source).Destination(destination).Db(db).Build())
	}
	return newIntCmd(resp)
}

func (c *Compat) GetBit(ctx context.Context, key string, offset int64) *IntCmd {
	cmd := c.client.B().Getbit().Key(key).Offset(offset).Build()
	resp := c.client.Do(ctx, cmd)
	return newIntCmd(resp)
}

func (c *Compat) SetBit(ctx context.Context, key string, offset int64, value int64) *IntCmd {
	cmd := c.client.B().Setbit().Key(key).Offset(offset).Value(value).Build()
	resp := c.client.Do(ctx, cmd)
	return newIntCmd(resp)
}

func (c *Compat) BitCount(ctx context.Context, key string, bitCount BitCount) *IntCmd {
	cmd := c.client.B().Bitcount().Key(key).Start(bitCount.Start).End(bitCount.End).Build()
	resp := c.client.Do(ctx, cmd)
	return newIntCmd(resp)
}

func (c *Compat) BitOpAnd(ctx context.Context, destKey string, keys ...string) *IntCmd {
	cmd := c.client.B().Bitop().Operation("AND").Destkey(destKey).Key(keys...).Build()
	resp := c.client.Do(ctx, cmd)
	return newIntCmd(resp)
}

func (c *Compat) BitOpOr(ctx context.Context, destKey string, keys ...string) *IntCmd {
	cmd := c.client.B().Bitop().Operation("OR").Destkey(destKey).Key(keys...).Build()
	resp := c.client.Do(ctx, cmd)
	return newIntCmd(resp)
}

func (c *Compat) BitOpXor(ctx context.Context, destKey string, keys ...string) *IntCmd {
	cmd := c.client.B().Bitop().Operation("XOR").Destkey(destKey).Key(keys...).Build()
	resp := c.client.Do(ctx, cmd)
	return newIntCmd(resp)
}

func (c *Compat) BitOpNot(ctx context.Context, destKey string, key string) *IntCmd {
	cmd := c.client.B().Bitop().Operation("NOT").Destkey(destKey).Key(key).Build()
	resp := c.client.Do(ctx, cmd)
	return newIntCmd(resp)
}

func (c *Compat) BitPos(ctx context.Context, key string, bit int64, bitPos BitPos) *IntCmd {
	var resp rueidis.RedisResult
	if bitPos.Byte {
		resp = c.client.Do(ctx, c.client.B().Bitpos().Key(key).Bit(bit).Start(bitPos.Start).End(bitPos.End).Byte().Build())
	} else {
		resp = c.client.Do(ctx, c.client.B().Bitpos().Key(key).Bit(bit).Start(bitPos.Start).End(bitPos.End).Bit().Build())
	}
	return newIntCmd(resp)
}

func (c *Compat) BitField(ctx context.Context, key string, bitField []BitField) *IntSliceCmd {
	cmd := c.client.B().Arbitrary("BITFIELD").Keys(key)
	for _, a := range bitField {
		if a.Get != nil {
			cmd = cmd.Args("GET", a.Get.Encoding, strconv.FormatInt(a.Get.Offset, 10))
		}
		if a.Set != nil {
			cmd = cmd.Args("SET", a.Set.Encoding, strconv.FormatInt(a.Set.Offset, 10))
		}
		if a.IncrBy != nil {
			cmd = cmd.Args("INCRBY", a.IncrBy.Encoding, strconv.FormatInt(a.IncrBy.Offset, 10), strconv.FormatInt(a.Increment, 10))
		}
		switch overflow := strings.ToUpper(a.Overflow); overflow {
		case "WRAP", "SAT", "FAIL":
			cmd = cmd.Args("OVERFLOW", overflow)
		default:
			panic(fmt.Sprintf("Invalid OVERFLOW argument value: %s", a.Overflow))
		}
	}
	resp := c.client.Do(ctx, cmd.Build())
	return newIntSliceCmd(resp)
}

func (c *Compat) Scan(ctx context.Context, cursor uint64, match string, count int64) *ScanCmd {
	cmd := c.client.B().Scan().Cursor(int64(cursor)).Match(match).Count(count).Build()
	resp := c.client.Do(ctx, cmd)
	return newScanCmd(resp)
}

func (c *Compat) ScanType(ctx context.Context, cursor uint64, match string, count int64, keyType string) *ScanCmd {
	cmd := c.client.B().Scan().Cursor(int64(cursor)).Match(match).Count(count).Type(keyType).Build()
	resp := c.client.Do(ctx, cmd)
	return newScanCmd(resp)
}

func (c *Compat) SScan(ctx context.Context, key string, cursor uint64, match string, count int64) *ScanCmd {
	cmd := c.client.B().Sscan().Key(key).Cursor(int64(cursor)).Match(match).Count(count).Build()
	resp := c.client.Do(ctx, cmd)
	return newScanCmd(resp)
}

func (c *Compat) HScan(ctx context.Context, key string, cursor uint64, match string, count int64) *ScanCmd {
	cmd := c.client.B().Hscan().Key(key).Cursor(int64(cursor)).Match(match).Count(count).Build()
	resp := c.client.Do(ctx, cmd)
	return newScanCmd(resp)
}

func (c *Compat) ZScan(ctx context.Context, key string, cursor uint64, match string, count int64) *ScanCmd {
	cmd := c.client.B().Zscan().Key(key).Cursor(int64(cursor)).Match(match).Count(count).Build()
	resp := c.client.Do(ctx, cmd)
	return newScanCmd(resp)
}

func (c *Compat) HDel(ctx context.Context, key string, fields ...string) *IntCmd {
	cmd := c.client.B().Hdel().Key(key).Field(fields...).Build()
	resp := c.client.Do(ctx, cmd)
	return newIntCmd(resp)
}

func (c *Compat) HExists(ctx context.Context, key, field string) *BoolCmd {
	cmd := c.client.B().Hexists().Key(key).Field(field).Build()
	resp := c.client.Do(ctx, cmd)
	return newBoolCmd(resp)
}

func (c *Compat) HGet(ctx context.Context, key, field string) *StringCmd {
	cmd := c.client.B().Hget().Key(key).Field(field).Build()
	resp := c.client.Do(ctx, cmd)
	return newStringCmd(resp)
}

func (c *Compat) HGetAll(ctx context.Context, key string) *StringStringMapCmd {
	cmd := c.client.B().Hgetall().Key(key).Build()
	resp := c.client.Do(ctx, cmd)
	return newStringStringMapCmd(resp)
}

func (c *Compat) HIncrBy(ctx context.Context, key, field string, incr int64) *IntCmd {
	cmd := c.client.B().Hincrby().Key(key).Field(field).Increment(incr).Build()
	resp := c.client.Do(ctx, cmd)
	return newIntCmd(resp)
}

func (c *Compat) HIncrByFloat(ctx context.Context, key, field string, incr float64) *FloatCmd {
	cmd := c.client.B().Hincrbyfloat().Key(key).Field(field).Increment(incr).Build()
	resp := c.client.Do(ctx, cmd)
	return newFloatCmd(resp)
}

func (c *Compat) HKeys(ctx context.Context, key string) *StringSliceCmd {
	cmd := c.client.B().Hkeys().Key(key).Build()
	resp := c.client.Do(ctx, cmd)
	return newStringSliceCmd(resp)
}

func (c *Compat) HLen(ctx context.Context, key string) *IntCmd {
	cmd := c.client.B().Hlen().Key(key).Build()
	resp := c.client.Do(ctx, cmd)
	return newIntCmd(resp)
}

func (c *Compat) HMGet(ctx context.Context, key string, fields ...string) *SliceCmd {
	cmd := c.client.B().Hmget().Key(key).Field(fields...).Build()
	resp := c.client.Do(ctx, cmd)
	return newSliceCmd(resp)
}

// HSet requires Redis v4 for multiple field/value pairs support.
func (c *Compat) HSet(ctx context.Context, key string, keys []string, values []string) *IntCmd {
	if len(keys) != len(values) {
<<<<<<< HEAD
		panic(fmt.Sprintf("keys and values must be same lengthL %d != %d", len(keys), len(values)))
=======
		panic(fmt.Sprintf("keys and values must be same length %d != %d", len(keys), len(values)))
>>>>>>> d69ea3e7
	}
	partial := c.client.B().Hset().Key(key).FieldValue()
	for i := 0; i < len(keys); i++ {
		partial = partial.FieldValue(keys[i], values[i])
	}
	cmd := partial.Build()
	resp := c.client.Do(ctx, cmd)
	return newIntCmd(resp)
}

// HMSet is a deprecated version of HSet left for compatibility with Redis 3.
func (c *Compat) HMSet(ctx context.Context, key string, keys []string, values []string) *BoolCmd {
	if len(keys) != len(values) {
<<<<<<< HEAD
		panic(fmt.Sprintf("keys and values must be same lengthL %d != %d", len(keys), len(values)))
=======
		panic(fmt.Sprintf("keys and values must be same length %d != %d", len(keys), len(values)))
>>>>>>> d69ea3e7
	}
	partial := c.client.B().Hset().Key(key).FieldValue()
	for i := 0; i < len(keys); i++ {
		partial = partial.FieldValue(keys[i], values[i])
	}
	cmd := partial.Build()
	resp := c.client.Do(ctx, cmd)
	return newBoolCmd(resp)
}

func (c *Compat) HSetNX(ctx context.Context, key, field string, value string) *BoolCmd {
	cmd := c.client.B().Hsetnx().Key(key).Field(field).Value(value).Build()
	resp := c.client.Do(ctx, cmd)
	return newBoolCmd(resp)
}

func (c *Compat) HVals(ctx context.Context, key string) *StringSliceCmd {
	cmd := c.client.B().Hvals().Key(key).Build()
	resp := c.client.Do(ctx, cmd)
	return newStringSliceCmd(resp)
}

func (c *Compat) HRandField(ctx context.Context, key string, count int64, withValues bool) *StringSliceCmd {
	var resp rueidis.RedisResult
	if withValues {
		resp = c.client.Do(ctx, c.client.B().Hrandfield().Key(key).Count(count).Build())
	} else {
		resp = c.client.Do(ctx, c.client.B().Hrandfield().Key(key).Count(count).Withvalues().Build())
	}
	return newStringSliceCmd(resp)
}

func (c *Compat) BLPop(ctx context.Context, timeout time.Duration, key string, keys ...string) *StringSliceCmd {
	cmd := c.client.B().Blpop().Key(key).Key(keys...).Timeout(float64(formatSec(timeout))).Build()
	resp := c.client.Do(ctx, cmd)
	return newStringSliceCmd(resp)
}

func (c *Compat) BRPop(ctx context.Context, timeout time.Duration, key string, keys ...string) *StringSliceCmd {
	cmd := c.client.B().Brpop().Key(key).Key(keys...).Timeout(float64(formatSec(timeout))).Build()
	resp := c.client.Do(ctx, cmd)
	return newStringSliceCmd(resp)
}

func (c *Compat) BRPopLPush(ctx context.Context, source, destination string, timeout time.Duration) *StringCmd {
	cmd := c.client.B().Brpoplpush().Source(source).Destination(destination).Timeout(float64(formatSec(timeout))).Build()
	resp := c.client.Do(ctx, cmd)
	return newStringCmd(resp)
}

func (c *Compat) LIndex(ctx context.Context, key string, index int64) *StringCmd {
	cmd := c.client.B().Lindex().Key(key).Index(index).Build()
	resp := c.client.Do(ctx, cmd)
	return newStringCmd(resp)
}

func (c *Compat) LInsert(ctx context.Context, key, op, pivot, element string) *IntCmd {
	var resp rueidis.RedisResult
	switch strings.ToUpper(op) {
	case "BEFORE":
		resp = c.client.Do(ctx, c.client.B().Linsert().Key(key).Before().Pivot(pivot).Element(element).Build())
	case "AFTER":
		resp = c.client.Do(ctx, c.client.B().Linsert().Key(key).After().Pivot(pivot).Element(element).Build())
	default:
		panic(fmt.Sprintf("Invalid op argument value: %s", op))
	}
	return newIntCmd(resp)
}

func (c *Compat) LInsertBefore(ctx context.Context, key, pivot, element string) *IntCmd {
	cmd := c.client.B().Linsert().Key(key).Before().Pivot(pivot).Element(element).Build()
	resp := c.client.Do(ctx, cmd)
	return newIntCmd(resp)
}

func (c *Compat) LInsertAfter(ctx context.Context, key, pivot, element string) *IntCmd {
	cmd := c.client.B().Linsert().Key(key).After().Pivot(pivot).Element(element).Build()
	resp := c.client.Do(ctx, cmd)
	return newIntCmd(resp)
}

func (c *Compat) LLen(ctx context.Context, key string) *IntCmd {
	cmd := c.client.B().Llen().Key(key).Build()
	resp := c.client.Do(ctx, cmd)
	return newIntCmd(resp)
}

func (c *Compat) LPop(ctx context.Context, key string) *StringCmd {
	cmd := c.client.B().Lpop().Key(key).Build()
	resp := c.client.Do(ctx, cmd)
	return newStringCmd(resp)
}

func (c *Compat) LPopCount(ctx context.Context, key string, count int64) *StringSliceCmd {
	cmd := c.client.B().Lpop().Key(key).Count(count).Build()
	resp := c.client.Do(ctx, cmd)
	return newStringSliceCmd(resp)
}

func (c *Compat) LPos(ctx context.Context, key string, element string, a LPosArgs) *IntCmd {
	cmd := c.client.B().Arbitrary("LPOS").Keys(key).Args("ELEMENT", element)
	if a.Rank != 0 {
		cmd = cmd.Args("RANK", strconv.FormatInt(a.Rank, 10))
	}
	if a.MaxLen != 0 {
		cmd = cmd.Args("MAXLEN", strconv.FormatInt(a.MaxLen, 10))
	}
	resp := c.client.Do(ctx, cmd.Build())
	return newIntCmd(resp)
}

func (c *Compat) LPosCount(ctx context.Context, key string, element string, count int64, a LPosArgs) *IntSliceCmd {
	cmd := c.client.B().Arbitrary("LPOS").Keys(key).Args("ELEMENT", element).Args("COUNT", strconv.FormatInt(count, 10))
	if a.Rank != 0 {
		cmd = cmd.Args("RANK", strconv.FormatInt(a.Rank, 10))
	}
	if a.MaxLen != 0 {
		cmd = cmd.Args("MAXLEN", strconv.FormatInt(a.MaxLen, 10))
	}
	resp := c.client.Do(ctx, cmd.Build())
	return newIntSliceCmd(resp)
}

func (c *Compat) LPush(ctx context.Context, key string, elements ...string) *IntCmd {
	cmd := c.client.B().Lpush().Key(key).Element(elements...).Build()
	resp := c.client.Do(ctx, cmd)
	return newIntCmd(resp)
}

func (c *Compat) LPushX(ctx context.Context, key string, elements ...string) *IntCmd {
	cmd := c.client.B().Lpushx().Key(key).Element(elements...).Build()
	resp := c.client.Do(ctx, cmd)
	return newIntCmd(resp)
}

func (c *Compat) LRange(ctx context.Context, key string, start, stop int64) *StringSliceCmd {
	cmd := c.client.B().Lrange().Key(key).Start(start).Stop(stop).Build()
	resp := c.client.Do(ctx, cmd)
	return newStringSliceCmd(resp)
}

func (c *Compat) LRem(ctx context.Context, key string, count int64, element string) *IntCmd {
	cmd := c.client.B().Lrem().Key(key).Count(count).Element(element).Build()
	resp := c.client.Do(ctx, cmd)
	return newIntCmd(resp)
}

func (c *Compat) LSet(ctx context.Context, key string, index int64, element string) *StatusCmd {
	cmd := c.client.B().Lset().Key(key).Index(index).Element(element).Build()
	resp := c.client.Do(ctx, cmd)
	return newStatusCmd(resp)
}

func (c *Compat) LTrim(ctx context.Context, key string, start, stop int64) *StatusCmd {
	cmd := c.client.B().Ltrim().Key(key).Start(start).Stop(stop).Build()
	resp := c.client.Do(ctx, cmd)
	return newStatusCmd(resp)
}

func (c *Compat) RPop(ctx context.Context, key string) *StringCmd {
	cmd := c.client.B().Rpop().Key(key).Build()
	resp := c.client.Do(ctx, cmd)
	return newStringCmd(resp)
}

func (c *Compat) RPopCount(ctx context.Context, key string, count int64) *StringSliceCmd {
	cmd := c.client.B().Rpop().Key(key).Count(count).Build()
	resp := c.client.Do(ctx, cmd)
	return newStringSliceCmd(resp)
}

func (c *Compat) RPopLPush(ctx context.Context, source, destination string) *StringCmd {
	cmd := c.client.B().Rpoplpush().Source(source).Destination(destination).Build()
	resp := c.client.Do(ctx, cmd)
	return newStringCmd(resp)
}

func (c *Compat) RPush(ctx context.Context, key string, elements ...string) *IntCmd {
	cmd := c.client.B().Rpush().Key(key).Element(elements...).Build()
	resp := c.client.Do(ctx, cmd)
	return newIntCmd(resp)
}

func (c *Compat) RPushX(ctx context.Context, key string, elements ...string) *IntCmd {
	cmd := c.client.B().Rpushx().Key(key).Element(elements...).Build()
	resp := c.client.Do(ctx, cmd)
	return newIntCmd(resp)
}

func (c *Compat) LMove(ctx context.Context, source, destination, srcpos, destpos string) *StringCmd {
	var resp rueidis.RedisResult
	switch strings.ToUpper(srcpos + destpos) {
	case "LEFTLEFT":
		resp = c.client.Do(ctx, c.client.B().Lmove().Source(source).Destination(destination).Left().Left().Build())
	case "LEFTRIGHT":
		resp = c.client.Do(ctx, c.client.B().Lmove().Source(source).Destination(destination).Left().Right().Build())
	case "RIGHTLEFT":
		resp = c.client.Do(ctx, c.client.B().Lmove().Source(source).Destination(destination).Right().Left().Build())
	case "RIGHTRIGHT":
		resp = c.client.Do(ctx, c.client.B().Lmove().Source(source).Destination(destination).Right().Right().Build())
	default:
		panic(fmt.Sprintf("Invalid srcpost + destpos argument value: %s", srcpos+destpos))
	}
	return newStringCmd(resp)
}

func (c *Compat) BLMove(ctx context.Context, source, destination, srcpos, destpos string, timeout time.Duration) *StringCmd {
	var resp rueidis.RedisResult
	switch strings.ToUpper(srcpos + destpos) {
	case "LEFTLEFT":
		resp = c.client.Do(ctx, c.client.B().Blmove().Source(source).Destination(destination).Left().Left().Timeout(float64(formatSec(timeout))).Build())
	case "LEFTRIGHT":
		resp = c.client.Do(ctx, c.client.B().Blmove().Source(source).Destination(destination).Left().Right().Timeout(float64(formatSec(timeout))).Build())
	case "RIGHTLEFT":
		resp = c.client.Do(ctx, c.client.B().Blmove().Source(source).Destination(destination).Right().Left().Timeout(float64(formatSec(timeout))).Build())
	case "RIGHTRIGHT":
		resp = c.client.Do(ctx, c.client.B().Blmove().Source(source).Destination(destination).Right().Right().Timeout(float64(formatSec(timeout))).Build())
	default:
		panic(fmt.Sprintf("Invalid srcpost + destpos argument value: %s", srcpos+destpos))
	}
	return newStringCmd(resp)
<<<<<<< HEAD
}

func (c *Compat) SAdd(ctx context.Context, key string, members ...string) *IntCmd {
	cmd := c.client.B().Sadd().Key(key).Member(members...).Build()
	resp := c.client.Do(ctx, cmd)
	return newIntCmd(resp)
}

func (c *Compat) SCard(ctx context.Context, key string) *IntCmd {
	cmd := c.client.B().Scard().Key(key).Build()
	resp := c.client.Do(ctx, cmd)
	return newIntCmd(resp)
}

func (c *Compat) SDiff(ctx context.Context, keys ...string) *StringSliceCmd {
	cmd := c.client.B().Sdiff().Key(keys...).Build()
	resp := c.client.Do(ctx, cmd)
	return newStringSliceCmd(resp)
}

func (c *Compat) SDiffStore(ctx context.Context, destination string, keys ...string) *IntCmd {
	cmd := c.client.B().Sdiffstore().Destination(destination).Key(keys...).Build()
	resp := c.client.Do(ctx, cmd)
	return newIntCmd(resp)
}

func (c *Compat) SInter(ctx context.Context, keys ...string) *StringSliceCmd {
	cmd := c.client.B().Sinter().Key(keys...).Build()
	resp := c.client.Do(ctx, cmd)
	return newStringSliceCmd(resp)
}

func (c *Compat) SInterStore(ctx context.Context, destination string, keys ...string) *IntCmd {
	cmd := c.client.B().Sinterstore().Destination(destination).Key(keys...).Build()
	resp := c.client.Do(ctx, cmd)
	return newIntCmd(resp)
}

func (c *Compat) SIsMember(ctx context.Context, key string, member string) *BoolCmd {
	cmd := c.client.B().Sismember().Key(key).Member(member).Build()
	resp := c.client.Do(ctx, cmd)
	return newBoolCmd(resp)
}

func (c *Compat) SMIsMember(ctx context.Context, key string, members ...string) *BoolSliceCmd {
	cmd := c.client.B().Smismember().Key(key).Member(members...).Build()
	resp := c.client.Do(ctx, cmd)
	return newBoolSliceCmd(resp)
}

func (c *Compat) SMembers(ctx context.Context, key string) *StringSliceCmd {
	cmd := c.client.B().Smembers().Key(key).Build()
	resp := c.client.Do(ctx, cmd)
	return newStringSliceCmd(resp)
}

func (c *Compat) SMembersMap(ctx context.Context, key string) *StringStructMapCmd {
	cmd := c.client.B().Smembers().Key(key).Build()
	resp := c.client.Do(ctx, cmd)
	return newStringStructMapCmd(resp)
}

func (c *Compat) SMove(ctx context.Context, source, destination string, member string) *BoolCmd {
	cmd := c.client.B().Smove().Source(source).Destination(destination).Member(member).Build()
	resp := c.client.Do(ctx, cmd)
	return newBoolCmd(resp)
}

func (c *Compat) SPop(ctx context.Context, key string) *StringCmd {
	cmd := c.client.B().Spop().Key(key).Build()
	resp := c.client.Do(ctx, cmd)
	return newStringCmd(resp)
}

func (c *Compat) SPopN(ctx context.Context, key string, count int64) *StringSliceCmd {
	cmd := c.client.B().Spop().Key(key).Count(count).Build()
	resp := c.client.Do(ctx, cmd)
	return newStringSliceCmd(resp)
}

func (c *Compat) SRandMember(ctx context.Context, key string) *StringCmd {
	cmd := c.client.B().Srandmember().Key(key).Build()
	resp := c.client.Do(ctx, cmd)
	return newStringCmd(resp)
}

func (c *Compat) SRandMemberN(ctx context.Context, key string, count int64) *StringSliceCmd {
	cmd := c.client.B().Srandmember().Key(key).Count(count).Build()
	resp := c.client.Do(ctx, cmd)
	return newStringSliceCmd(resp)
}

func (c *Compat) SRem(ctx context.Context, key string, members ...string) *IntCmd {
	cmd := c.client.B().Srem().Key(key).Member(members...).Build()
	resp := c.client.Do(ctx, cmd)
	return newIntCmd(resp)
}

func (c *Compat) SUnion(ctx context.Context, keys ...string) *StringSliceCmd {
	cmd := c.client.B().Sunion().Key(keys...).Build()
	resp := c.client.Do(ctx, cmd)
	return newStringSliceCmd(resp)
}

func (c *Compat) SUnionStore(ctx context.Context, destination string, keys ...string) *IntCmd {
	cmd := c.client.B().Sunionstore().Destination(destination).Key(keys...).Build()
	resp := c.client.Do(ctx, cmd)
	return newIntCmd(resp)
}

func (c *Compat) XAdd(ctx context.Context, a XAddArgs) *StringCmd {
	if len(a.Fields) != len(a.Values) {
		panic(fmt.Sprintf("fields and values must be same length %d != %d", len(a.Fields), len(a.Values)))
	}
	cmd := c.client.B().Arbitrary("XADD", a.Stream)
	if a.NoMkStream {
		cmd = cmd.Args("NOMKSTREAM")
	}
	switch {
	case a.MaxLen > 0:
		if a.Approx {
			cmd = cmd.Args("MAXLEN", "~", strconv.FormatInt(a.MaxLen, 10))
		} else {
			cmd = cmd.Args("MAXLEN", strconv.FormatInt(a.MaxLen, 10))
		}
	case a.MinID != "":
		if a.Approx {
			cmd = cmd.Args("MINID", "~", a.MinID)
		} else {
			cmd = cmd.Args("MINID", a.MinID)
		}
	}
	if a.Limit > 0 {
		cmd = cmd.Args("LIMIT", strconv.FormatInt(a.Limit, 10))
	}
	if a.ID != "" {
		cmd = cmd.Args(a.ID)
	} else {
		cmd = cmd.Args("*")
	}
	for i, v := range a.Fields {
		cmd = cmd.Args(v, a.Values[i])
	}
	resp := c.client.Do(ctx, cmd.Build())
	return newStringCmd(resp)
}

func (c *Compat) XDel(ctx context.Context, stream string, ids ...string) *IntCmd {
	cmd := c.client.B().Xdel().Key(stream).Id(ids...).Build()
	resp := c.client.Do(ctx, cmd)
	return newIntCmd(resp)
}

func (c *Compat) XLen(ctx context.Context, stream string) *IntCmd {
	cmd := c.client.B().Xlen().Key(stream).Build()
	resp := c.client.Do(ctx, cmd)
	return newIntCmd(resp)
}

func (c *Compat) XRange(ctx context.Context, stream, start, stop string) *XMessageSliceCmd {
	cmd := c.client.B().Xrange().Key(stream).Start(start).End(stop).Build()
	resp := c.client.Do(ctx, cmd)
	return newXMessageSliceCmd(resp)
}

func (c *Compat) XRangeN(ctx context.Context, stream, start, stop string, count int64) *XMessageSliceCmd {
	cmd := c.client.B().Xrange().Key(stream).Start(start).End(stop).Count(count).Build()
	resp := c.client.Do(ctx, cmd)
	return newXMessageSliceCmd(resp)
}

func (c *Compat) XRevRange(ctx context.Context, stream, start, stop string) *XMessageSliceCmd {
	cmd := c.client.B().Xrevrange().Key(stream).End(stop).Start(start).Build()
	resp := c.client.Do(ctx, cmd)
	return newXMessageSliceCmd(resp)
}

func (c *Compat) XRevRangeN(ctx context.Context, stream, start, stop string, count int64) *XMessageSliceCmd {
	cmd := c.client.B().Xrevrange().Key(stream).End(stop).Start(start).Count(count).Build()
	resp := c.client.Do(ctx, cmd)
	return newXMessageSliceCmd(resp)
}

func (c *Compat) XRead(ctx context.Context, a XReadArgs) *XStreamSliceCmd {
	if len(a.Streams) != len(a.IDs) {
		panic(fmt.Sprintf("streams and ids must be same length %d != %d", len(a.Streams), len(a.IDs)))
	}
	cmd := c.client.B().Arbitrary("XREAD")
	if a.Count > 0 {
		cmd = cmd.Args("COUNT", strconv.FormatInt(a.Count, 10))
	}
	if a.Block >= 0 {
		cmd = cmd.Args("BLOCK", strconv.FormatInt(formatMs(a.Block), 10))
	}
	cmd = cmd.Args("STREAMS")
	for i, v := range a.Streams {
		cmd = cmd.Args(v, a.IDs[i])
	}
	resp := c.client.Do(ctx, cmd.Build())
	return newXStreamSliceCmd(resp)
}

func (c *Compat) XReadStreams(ctx context.Context, streams []string, ids []string) *XStreamSliceCmd {
	// XRead handles len(streams) != len(ids)
	return c.XRead(ctx, XReadArgs{Streams: streams, IDs: ids, Block: -1})
}

func (c *Compat) XGroupCreate(ctx context.Context, stream, group, start string) *StatusCmd {
	cmd := c.client.B().XgroupCreate().Key(stream).Groupname(group).Id(start).Build()
	resp := c.client.Do(ctx, cmd)
	return newStatusCmd(resp)
}

func (c *Compat) XGroupCreateMkStream(ctx context.Context, stream, group, start string) *StatusCmd {
	cmd := c.client.B().XgroupCreate().Key(stream).Groupname(group).Id(start).Mkstream().Build()
	resp := c.client.Do(ctx, cmd)
	return newStatusCmd(resp)
}

func (c *Compat) XGroupSetID(ctx context.Context, stream, group, start string) *StatusCmd {
	cmd := c.client.B().XgroupSetid().Key(stream).Groupname(group).Id(start).Build()
	resp := c.client.Do(ctx, cmd)
	return newStatusCmd(resp)
}

func (c *Compat) XGroupDestroy(ctx context.Context, stream, group string) *IntCmd {
	cmd := c.client.B().XgroupDestroy().Key(stream).Groupname(group).Build()
	resp := c.client.Do(ctx, cmd)
	return newIntCmd(resp)
}

func (c *Compat) XGroupCreateConsumer(ctx context.Context, stream, group, consumer string) *IntCmd {
	cmd := c.client.B().XgroupCreateconsumer().Key(stream).Groupname(group).Consumername(consumer).Build()
	resp := c.client.Do(ctx, cmd)
	return newIntCmd(resp)
}

func (c *Compat) XGroupDelConsumer(ctx context.Context, stream, group, consumer string) *IntCmd {
	cmd := c.client.B().XgroupDelconsumer().Key(stream).Groupname(group).Consumername(consumer).Build()
	resp := c.client.Do(ctx, cmd)
	return newIntCmd(resp)
}

func (c *Compat) XReadGroup(ctx context.Context, a XReadGroupArgs) *XStreamSliceCmd {
	if len(a.Streams) != len(a.IDs) {
		panic(fmt.Sprintf("streams and ids must be same length %d != %d", len(a.Streams), len(a.IDs)))
	}
	cmd := c.client.B().Arbitrary("XREADGROUP", "GROUP", a.Group, a.Consumer)
	if a.Count > 0 {
		cmd = cmd.Args("COUNT", strconv.FormatInt(a.Count, 10))
	}
	if a.Block >= 0 {
		cmd = cmd.Args("BLOCK", strconv.FormatInt(formatMs(a.Block), 10))
	}
	if a.NoAck {
		cmd = cmd.Args("NOACK")
	}
	cmd = cmd.Args("STREAMS")
	for i, v := range a.Streams {
		cmd = cmd.Args(v, a.IDs[i])
	}
	resp := c.client.Do(ctx, cmd.Build())
	return newXStreamSliceCmd(resp)
}

func (c *Compat) XAck(ctx context.Context, stream, group string, ids ...string) *IntCmd {
	cmd := c.client.B().Xack().Key(stream).Group(group).Id(ids...).Build()
	resp := c.client.Do(ctx, cmd)
	return newIntCmd(resp)
}

func (c *Compat) XPending(ctx context.Context, stream, group string) *XPendingCmd {
	cmd := c.client.B().Xpending().Key(stream).Group(group).Build()
	resp := c.client.Do(ctx, cmd)
	return newXPendingCmd(resp)
}

func (c *Compat) XPendingExt(ctx context.Context, a XPendingExtArgs) *XPendingExtCmd {
	cmd := c.client.B().Arbitrary("XPENDING", a.Stream, a.Group)
	if a.Idle != 0 {
		cmd = cmd.Args("IDLE", strconv.FormatInt(formatMs(a.Idle), 10))
	}
	cmd = cmd.Args(a.Start, a.End, strconv.FormatInt(a.Count, 10))
	if a.Consumer != "" {
		cmd = cmd.Args(a.Consumer)
	}
	resp := c.client.Do(ctx, cmd.Build())
	return newXPendingExtCmd(resp)
}

func (c *Compat) XClaim(ctx context.Context, a XClaimArgs) *XMessageSliceCmd {
	cmd := c.client.B().Xclaim().Key(a.Stream).Group(a.Group).Consumer(a.Consumer).MinIdleTime(strconv.FormatInt(formatMs(a.MinIdle), 10)).Id(a.Messages...).Build()
	resp := c.client.Do(ctx, cmd)
	return newXMessageSliceCmd(resp)
}

func (c *Compat) XClaimJustID(ctx context.Context, a XClaimArgs) *StringSliceCmd {
	cmd := c.client.B().Xclaim().Key(a.Stream).Group(a.Group).Consumer(a.Consumer).MinIdleTime(strconv.FormatInt(formatMs(a.MinIdle), 10)).Id(a.Messages...).Justid().Build()
	resp := c.client.Do(ctx, cmd)
	return newStringSliceCmd(resp)
}

func (c *Compat) XAutoClaim(ctx context.Context, a XAutoClaimArgs) *XAutoClaimCmd {
	var resp rueidis.RedisResult
	if a.Count > 0 {
		resp = c.client.Do(ctx, c.client.B().Xautoclaim().Key(a.Stream).Group(a.Group).Consumer(a.Consumer).MinIdleTime(strconv.FormatInt(formatMs(a.MinIdle), 10)).Start(a.Start).Count(a.Count).Build())
	} else {
		resp = c.client.Do(ctx, c.client.B().Xautoclaim().Key(a.Stream).Group(a.Group).Consumer(a.Consumer).MinIdleTime(strconv.FormatInt(formatMs(a.MinIdle), 10)).Start(a.Start).Build())
	}
	return newXAutoClaimCmd(resp)
}

func (c *Compat) XAutoClaimJustID(ctx context.Context, a XAutoClaimArgs) *XAutoClaimJustIDCmd {
	var resp rueidis.RedisResult
	if a.Count > 0 {
		resp = c.client.Do(ctx, c.client.B().Xautoclaim().Key(a.Stream).Group(a.Group).Consumer(a.Consumer).MinIdleTime(strconv.FormatInt(formatMs(a.MinIdle), 10)).Start(a.Start).Count(a.Count).Justid().Build())
	} else {
		resp = c.client.Do(ctx, c.client.B().Xautoclaim().Key(a.Stream).Group(a.Group).Consumer(a.Consumer).MinIdleTime(strconv.FormatInt(formatMs(a.MinIdle), 10)).Start(a.Start).Justid().Build())
	}
	return newXAutoClaimJustIDCmd(resp)
=======
>>>>>>> d69ea3e7
}<|MERGE_RESOLUTION|>--- conflicted
+++ resolved
@@ -124,7 +124,6 @@
 	RPushX(ctx context.Context, key string, elements ...string) *IntCmd
 	LMove(ctx context.Context, source, destination, srcpos, destpos string) *StringCmd
 	BLMove(ctx context.Context, source, destination, srcpos, destpos string, timeout time.Duration) *StringCmd
-<<<<<<< HEAD
 
 	SAdd(ctx context.Context, key string, members ...string) *IntCmd
 	SCard(ctx context.Context, key string) *IntCmd
@@ -172,54 +171,6 @@
 	// Implemented until here.
 	// TODO:
 	//
-=======
-	// Implemented until here.
-	// TODO:
-	//
-	// SAdd(ctx context.Context, key string, members ...interface{}) *IntCmd
-	// SCard(ctx context.Context, key string) *IntCmd
-	// SDiff(ctx context.Context, keys ...string) *StringSliceCmd
-	// SDiffStore(ctx context.Context, destination string, keys ...string) *IntCmd
-	// SInter(ctx context.Context, keys ...string) *StringSliceCmd
-	// SInterStore(ctx context.Context, destination string, keys ...string) *IntCmd
-	// SIsMember(ctx context.Context, key string, member interface{}) *BoolCmd
-	// SMIsMember(ctx context.Context, key string, members ...interface{}) *BoolSliceCmd
-	// SMembers(ctx context.Context, key string) *StringSliceCmd
-	// SMembersMap(ctx context.Context, key string) *StringStructMapCmd
-	// SMove(ctx context.Context, source, destination string, member interface{}) *BoolCmd
-	// SPop(ctx context.Context, key string) *StringCmd
-	// SPopN(ctx context.Context, key string, count int64) *StringSliceCmd
-	// SRandMember(ctx context.Context, key string) *StringCmd
-	// SRandMemberN(ctx context.Context, key string, count int64) *StringSliceCmd
-	// SRem(ctx context.Context, key string, members ...interface{}) *IntCmd
-	// SUnion(ctx context.Context, keys ...string) *StringSliceCmd
-	// SUnionStore(ctx context.Context, destination string, keys ...string) *IntCmd
-
-	// XAdd(ctx context.Context, a *XAddArgs) *StringCmd
-	// XDel(ctx context.Context, stream string, ids ...string) *IntCmd
-	// XLen(ctx context.Context, stream string) *IntCmd
-	// XRange(ctx context.Context, stream, start, stop string) *XMessageSliceCmd
-	// XRangeN(ctx context.Context, stream, start, stop string, count int64) *XMessageSliceCmd
-	// XRevRange(ctx context.Context, stream string, start, stop string) *XMessageSliceCmd
-	// XRevRangeN(ctx context.Context, stream string, start, stop string, count int64) *XMessageSliceCmd
-	// XRead(ctx context.Context, a *XReadArgs) *XStreamSliceCmd
-	// XReadStreams(ctx context.Context, streams ...string) *XStreamSliceCmd
-	// XGroupCreate(ctx context.Context, stream, group, start string) *StatusCmd
-	// XGroupCreateMkStream(ctx context.Context, stream, group, start string) *StatusCmd
-	// XGroupSetID(ctx context.Context, stream, group, start string) *StatusCmd
-	// XGroupDestroy(ctx context.Context, stream, group string) *IntCmd
-	// XGroupCreateConsumer(ctx context.Context, stream, group, consumer string) *IntCmd
-	// XGroupDelConsumer(ctx context.Context, stream, group, consumer string) *IntCmd
-	// XReadGroup(ctx context.Context, a *XReadGroupArgs) *XStreamSliceCmd
-	// XAck(ctx context.Context, stream, group string, ids ...string) *IntCmd
-	// XPending(ctx context.Context, stream, group string) *XPendingCmd
-	// XPendingExt(ctx context.Context, a *XPendingExtArgs) *XPendingExtCmd
-	// XClaim(ctx context.Context, a *XClaimArgs) *XMessageSliceCmd
-	// XClaimJustID(ctx context.Context, a *XClaimArgs) *StringSliceCmd
-	// XAutoClaim(ctx context.Context, a *XAutoClaimArgs) *XAutoClaimCmd
-	// XAutoClaimJustID(ctx context.Context, a *XAutoClaimArgs) *XAutoClaimJustIDCmd
-
->>>>>>> d69ea3e7
 	// // TODO: XTrim and XTrimApprox remove in v9.
 	// XTrim(ctx context.Context, key string, maxLen int64) *IntCmd
 	// XTrimApprox(ctx context.Context, key string, maxLen int64) *IntCmd
@@ -993,11 +944,7 @@
 // HSet requires Redis v4 for multiple field/value pairs support.
 func (c *Compat) HSet(ctx context.Context, key string, keys []string, values []string) *IntCmd {
 	if len(keys) != len(values) {
-<<<<<<< HEAD
-		panic(fmt.Sprintf("keys and values must be same lengthL %d != %d", len(keys), len(values)))
-=======
 		panic(fmt.Sprintf("keys and values must be same length %d != %d", len(keys), len(values)))
->>>>>>> d69ea3e7
 	}
 	partial := c.client.B().Hset().Key(key).FieldValue()
 	for i := 0; i < len(keys); i++ {
@@ -1011,11 +958,7 @@
 // HMSet is a deprecated version of HSet left for compatibility with Redis 3.
 func (c *Compat) HMSet(ctx context.Context, key string, keys []string, values []string) *BoolCmd {
 	if len(keys) != len(values) {
-<<<<<<< HEAD
-		panic(fmt.Sprintf("keys and values must be same lengthL %d != %d", len(keys), len(values)))
-=======
 		panic(fmt.Sprintf("keys and values must be same length %d != %d", len(keys), len(values)))
->>>>>>> d69ea3e7
 	}
 	partial := c.client.B().Hset().Key(key).FieldValue()
 	for i := 0; i < len(keys); i++ {
@@ -1237,7 +1180,6 @@
 		panic(fmt.Sprintf("Invalid srcpost + destpos argument value: %s", srcpos+destpos))
 	}
 	return newStringCmd(resp)
-<<<<<<< HEAD
 }
 
 func (c *Compat) SAdd(ctx context.Context, key string, members ...string) *IntCmd {
@@ -1558,6 +1500,4 @@
 		resp = c.client.Do(ctx, c.client.B().Xautoclaim().Key(a.Stream).Group(a.Group).Consumer(a.Consumer).MinIdleTime(strconv.FormatInt(formatMs(a.MinIdle), 10)).Start(a.Start).Justid().Build())
 	}
 	return newXAutoClaimJustIDCmd(resp)
-=======
->>>>>>> d69ea3e7
 }